--- conflicted
+++ resolved
@@ -14,13 +14,10 @@
     "tstl": "~1.4.1",
     "websocket": "~1.0.x"
   },
-<<<<<<< HEAD
-=======
   "devDependencies": {
     "@types/node": "^7.0.5",
     "@types/websocket": "0.0.33"
   },
->>>>>>> 8de17a0c
 
   "homepage": "https://github.com/samchon/framework",
   "repository": {
